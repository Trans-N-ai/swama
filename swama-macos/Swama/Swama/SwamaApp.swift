//
//  SwamaApp.swift
//  SwamaApp
//
//  Created by Xingyue on 2025/05/08.
//

import SwamaKit
import SwiftUI
import Combine

@main
struct SwamaApp: App {
    /// Use NSApplicationDelegateAdaptor to integrate the existing AppDelegate
    /// from SwamaKit for managing the application lifecycle and menu bar.
    @NSApplicationDelegateAdaptor(SwamaKit.AppDelegate.self) var appDelegate
    var menuDelegate: MenuDelegate { .shared }

    init() {
        NSLog("SwamaApp: init() called. The application is starting.")
    }

    var body: some Scene {
        MenuBarExtra("Swama", image: "MenuBarIcon") {
            VStack {
                ToolStatusView()
                ModelCacheView()
                Button("Quit Swama") {
                    NSApplication.shared.terminate(nil)
                }
                .keyboardShortcut("Q", modifiers: [.command])
            }
        }
    }
    
    struct ModelCacheView: View {
        var menuDelegate: MenuDelegate { .shared }
        @State private var modelCache: [String] = []
        @State private var cancellable: AnyCancellable?
        
        var body: some View {
            VStack {
                if modelCache.isEmpty {
                    Text("No Models Loaded")
                } else {
                    Text("Loaded Models")
                    ForEach(modelCache, id: \.self) { model in
                        Text(model)
                    }
                    Button("Unload All Models") {
                        Task { await ModelPool.shared.clearCache() }
                    }
<<<<<<< HEAD
                    Divider()
                }
            }
            .onAppear {
                Task {
                    self.cancellable = await ModelPool.shared.modelCachePublisher
                        .receive(on: DispatchQueue.main)
                        .sink { models in
                            self.modelCache = models
=======

                    Divider()
                }
                else {
                    // Still need to check status when menu appears, even when button is hidden
                    Color.clear
                        .frame(height: 0)
                        .onAppear {
                            cliToolStatus = appDelegate.checkCLIToolStatus()
>>>>>>> a2001933
                        }
                }
            }
            .onDisappear {
                cancellable?.cancel()
            }
        }
    }
    
    struct ToolStatusView: View {
        var menuDelegate: MenuDelegate { .shared }
        @State private var cliToolStatus: CLIToolStatus = .notInstalled

        var body: some View {
            // Only show CLI tool button if not up to date
            if cliToolStatus != .upToDate {
                Button(cliToolButtonTitle) {
                    menuDelegate.installCLITool()
                    // Refresh status after installation
                    cliToolStatus = menuDelegate.checkCLIToolStatus()
                }
                .keyboardShortcut("I", modifiers: [.command])
                .onAppear {
                    // Check CLI tool status when menu appears
                    cliToolStatus = menuDelegate.checkCLIToolStatus()
                }
                Divider()
            } else {
                // Still need to check status when menu appears, even when button is hidden
                Color.clear
                    .frame(height: 0)
                    .onAppear {
                        cliToolStatus = menuDelegate.checkCLIToolStatus()
                    }
            }
        }

<<<<<<< HEAD
        private var cliToolButtonTitle: String {
            switch cliToolStatus {
            case .notInstalled:
                return "Install CLI…"
            case .needsUpdate:
                return "Update CLI…"
            case .upToDate:
                return ""
            }
=======
    private var cliToolButtonTitle: String {
        switch cliToolStatus {
        case .notInstalled:
            "Install Command Line Tool…"
        case .needsUpdate:
            "Update Command Line Tool…"
        case .upToDate:
            ""
>>>>>>> a2001933
        }
    }
}<|MERGE_RESOLUTION|>--- conflicted
+++ resolved
@@ -50,7 +50,6 @@
                     Button("Unload All Models") {
                         Task { await ModelPool.shared.clearCache() }
                     }
-<<<<<<< HEAD
                     Divider()
                 }
             }
@@ -60,17 +59,6 @@
                         .receive(on: DispatchQueue.main)
                         .sink { models in
                             self.modelCache = models
-=======
-
-                    Divider()
-                }
-                else {
-                    // Still need to check status when menu appears, even when button is hidden
-                    Color.clear
-                        .frame(height: 0)
-                        .onAppear {
-                            cliToolStatus = appDelegate.checkCLIToolStatus()
->>>>>>> a2001933
                         }
                 }
             }
@@ -108,26 +96,15 @@
             }
         }
 
-<<<<<<< HEAD
         private var cliToolButtonTitle: String {
             switch cliToolStatus {
             case .notInstalled:
-                return "Install CLI…"
+                "Install Command Line Tool…"
             case .needsUpdate:
-                return "Update CLI…"
+                "Update Command Line Tool…"
             case .upToDate:
-                return ""
+                ""
             }
-=======
-    private var cliToolButtonTitle: String {
-        switch cliToolStatus {
-        case .notInstalled:
-            "Install Command Line Tool…"
-        case .needsUpdate:
-            "Update Command Line Tool…"
-        case .upToDate:
-            ""
->>>>>>> a2001933
         }
     }
 }